"""
Summary
-------
The ASTRO-DF solver progressively builds local models (quadratic with diagonal Hessian) using interpolation on a set of points on the coordinate bases of the best (incumbent) solution. Solving the local models within a trust region (closed ball around the incumbent solution) at each iteration suggests a candidate solution for the next iteration. If the candidate solution is worse than the best interpolation point, it is replaced with the latter (a.k.a. direct search). The solver then decides whether to accept the candidate solution and expand the trust-region or reject it and shrink the trust-region based on a success ratio test. The sample size at each visited point is determined adaptively and based on closeness to optimality.
A detailed description of the solver can be found `here <https://simopt.readthedocs.io/en/latest/astrodf.html>`_.
<<<<<<< HEAD
This version does not require a delta_max, instead it estimates the maximum step size using get_random_solution(). Parameter tuning on delta_max is therefore not needed and removed from this version as well.
=======
- Delta_max is so longer a factor, instead the maximum step size is estimated using get_random_solution(). 
- Parameter tuning on delta_max is therefore not needed and removed from this version as well.
- No upper bound on sample size may be better - testing
- It seems for SAN we always use pattern search - why? because the problem is convex and model may be misleading at the beginning
- Added sufficient reduction for the pattern search
>>>>>>> 32af3d40
"""
from numpy.linalg import pinv
from numpy.linalg import norm
import numpy as np
from math import log, ceil, sqrt
import warnings
from scipy.optimize import NonlinearConstraint
from scipy.optimize import minimize
warnings.filterwarnings("ignore")

from ..base import Solver


class ASTRODF(Solver):
    """The ASTRO-DF solver.

    Attributes
    ----------
    name : string
        name of solver
    objective_type : string
        description of objective types:
            "single" or "multi"
    constraint_type : string
        description of constraints types:
            "unconstrained", "box", "deterministic", "stochastic"
    variable_type : string
        description of variable types:
            "discrete", "continuous", "mixed"
    gradient_needed : bool
        indicates if gradient of objective function is needed
    factors : dict
        changeable factors (i.e., parameters) of the solver
    specifications : dict
        details of each factor (for GUI, data validation, and defaults)
    rng_list : list of mrg32k3a.mrg32k3a.MRG32k3a objects
        list of RNGs used for the solver's internal purposes

    Arguments
    ---------
    name : str
        user-specified name for solver
    fixed_factors : dict
        fixed_factors of the solver
    See also
    --------
    base.Solver
    """
    def __init__(self, name="ASTRODF", fixed_factors=None):
        if fixed_factors is None:
            fixed_factors = {}
        self.name = name
        self.objective_type = "single"
        self.constraint_type = "box"
        self.variable_type = "continuous"
        self.gradient_needed = False
        self.specifications = {
            "crn_across_solns": {
                "description": "use CRN across solutions",
                "datatype": bool,
                "default": True
            },
            "eta_1": {
                "description": "threshhold for a successful iteration",
                "datatype": float,
                "default": 0.1
            },
            "eta_2": {
                "description": "threshhold for a very successful iteration",
                "datatype": float,
                "default": 0.8
            },
            "gamma_1": {
                "description": "trust-region radius increase rate after a very successful iteration",
                "datatype": float,
                "default": 1.5
            },
            "gamma_2": {
                "description": "trust-region radius decrease rate after an unsuccessful iteration",
                "datatype": float,
                "default": 0.5
            },
            "lambda_min": {
                "description": "minimum sample size",
                "datatype": int,
                "default": 4
            },
<<<<<<< HEAD
            "simple_solve": {
=======
            "easy_solve": {
>>>>>>> 32af3d40
                "description": "solve the subproblem approximately with Cauchy point",
                "datatype": bool,
                "default": True
            },
            "reuse_points": {
                "description": "reuse the previously visited points",
                "datatype": bool,
                "default": True
<<<<<<< HEAD
=======
            },
            "ps_sufficient_reduction": {
                "description": "use pattern search if with sufficient reduction, 0 always allows it, large value never does",
                "datatype": float,
                "default": 0.1
>>>>>>> 32af3d40
            }
            
        }
        self.check_factor_list = {
            "crn_across_solns": self.check_crn_across_solns,
            "eta_1": self.check_eta_1,
            "eta_2": self.check_eta_2,
            "gamma_1": self.check_gamma_1,
            "gamma_2": self.check_gamma_2,
<<<<<<< HEAD
            "lambda_min": self.check_lambda_min
        }
        super().__init__(fixed_factors)

=======
            "lambda_min": self.check_lambda_min,
            "ps_sufficient_reduction": self.check_ps_sufficient_reduction
        }
        super().__init__(fixed_factors)
    
>>>>>>> 32af3d40
    def check_eta_1(self):
        return self.factors["eta_1"] > 0

    def check_eta_2(self):
        return self.factors["eta_2"] > self.factors["eta_1"]

    def check_gamma_1(self):
        return self.factors["gamma_1"] > 1

    def check_gamma_2(self):
        return (self.factors["gamma_2"] < 1 and self.factors["gamma_2"] > 0)

    def check_lambda_min(self):
        return self.factors["lambda_min"] > 2
    
    def check_ps_sufficient_reduction(self):
        return self.factors["ps_sufficient_reduction"] >= 0

    # generate the coordinate vector corresponding to the variable number v_no
    def get_coordinate_vector(self, size, v_no):
        arr = np.zeros(size)
        arr[v_no] = 1.0
        return arr

<<<<<<< HEAD
    # generate the basis (rotated coordinate) (the first vector comes from the visited design points (origin basis))
=======
    # generate the basis (rotated coordinate) (the first vector comes from the visited design points (origin basis)
>>>>>>> 32af3d40
    def get_rotated_basis(self, first_basis, rotate_index):
        rotate_matrix = np.array(first_basis)
        rotation = np.matrix([[0, -1], [1, 0]])

        # rotate the coordinate basis based on the first basis vector (first_basis)
        # choose two dimensions which we use for the rotation (0,i)
<<<<<<< HEAD
        for i in range(1, len(rotate_index)):
            v1 = np.array([[first_basis[rotate_index[0]]], [first_basis[rotate_index[i]]]])
=======
        for i in range(1,len(rotate_index)):
            v1 = np.array([[first_basis[rotate_index[0]]],  [first_basis[rotate_index[i]]]])
>>>>>>> 32af3d40
            v2 = np.dot(rotation, v1)
            rotated_basis = np.copy(first_basis)
            rotated_basis[rotate_index[0]] = v2[0][0]
            rotated_basis[rotate_index[i]] = v2[1][0]
            # stack the rotated vector
<<<<<<< HEAD
            rotate_matrix = np.vstack((rotate_matrix, rotated_basis))
=======
            rotate_matrix = np.vstack((rotate_matrix,rotated_basis))
>>>>>>> 32af3d40

        return rotate_matrix

    # compute the local model value with a linear interpolation with a diagonal Hessian
    def evaluate_model(self, x_k, q):
        X = [1]
        X = np.append(X, np.array(x_k))
        X = np.append(X, np.array(x_k) ** 2)
        return np.matmul(X, q)

    # compute the sample size based on adaptive sampling stopping rule using the optimality gap
    def get_stopping_time(self, k, sig2, delta, kappa, dim):
<<<<<<< HEAD
        if kappa == 0:
            kappa = 1
        lambda_k = max(self.factors["lambda_min"], 2 * log(dim + .5, 10)) * max(log(k + 0.1, 10) ** (1.01), 1)

=======
        if kappa == 0: kappa = 1
        lambda_k = max(self.factors["lambda_min"], 2 * log(dim + .5, 10)) * max(log(k + 0.1, 10) ** (1.01), 1)
    
>>>>>>> 32af3d40
        # compute sample size
        N_k = ceil(max(lambda_k, lambda_k * sig2 / (kappa ** 2 * delta ** 4)))
        return N_k

    # construct the "qualified" local model for each iteration k with the center point x_k
    # reconstruct with new points in a shrunk trust-region if the model fails the criticality condition
    # the criticality condition keeps the model gradient norm and the trust-region size in lock-step
    def construct_model(self, x_k, delta, k, problem, expended_budget, kappa, new_solution, visited_pts_list):
        interpolation_solns = []
<<<<<<< HEAD

        # inner loop parameters
        w = 0.85  # self.factors["w"]
        mu = 1000  # self.factors["mu"]
        beta = 10  # self.factors["beta"]
        criticality_threshold = 0.1  # self.factors["criticality_threshold"]
        skip_criticality = True  # self.factors["skip_criticality"]

        reuse_points = self.factors["reuse_points"]
        lambda_min = self.factors["lambda_min"]

        j = 0
        budget = problem.factors["budget"]
        lambda_max = budget / (15 * sqrt(problem.dim))
=======
        
        ## inner loop parameters
        w = 0.85 #self.factors["w"] 
        mu = 1000#self.factors["mu"]
        beta = 10#self.factors["beta"]
        criticality_threshold = 0.1#self.factors["criticality_threshold"]
        skip_criticality = True#self.factors["skip_criticality"]
        
        reuse_points = self.factors["reuse_points"]
        lambda_min = self.factors["lambda_min"]
        
        j = 0
        budget = problem.factors["budget"]
        lambda_max = budget - expended_budget
        # lambda_max = budget / (15 * sqrt(problem.dim))
>>>>>>> 32af3d40

        while True:
            fval = []
            j = j + 1
            delta_k = delta * w ** (j - 1)

            # Calculate the distance between the center point and other design points
            Dist = []
            for i in range(len(visited_pts_list)):
<<<<<<< HEAD
                Dist.append(norm(np.array(visited_pts_list[i].x) - np.array(x_k)) - delta_k)
                # If the design point is outside the trust region, we will not reuse it (distance = -big M)
                if Dist[i] > 0:
                    Dist[i] = -delta_k * 10000
=======
                Dist.append(norm(np.array(visited_pts_list[i].x) - np.array(x_k))-delta_k)
                # If the design point is outside the trust region, we will not reuse it (distance = -big M)
                if Dist[i] > 0:
                    Dist[i] = -delta_k*10000
>>>>>>> 32af3d40

            # Find the index of visited design points list for reusing points
            # The reused point will be the farthest point from the center point among the design points within the trust region
            f_index = Dist.index(max(Dist))

            # If it is the first iteration or there is no design point we can reuse within the trust region, use the coordinate basis
<<<<<<< HEAD
            if (k == 1) or (norm(np.array(x_k) - np.array(visited_pts_list[f_index].x)) == 0) or not reuse_points:
=======
            if (k == 1) or (norm(np.array(x_k) - np.array(visited_pts_list[f_index].x))==0) or reuse_points == False:
>>>>>>> 32af3d40
                # Construct the interpolation set
                Y = self.get_coordinate_basis_interpolation_points(x_k, delta_k, problem)
                Z = self.get_coordinate_basis_interpolation_points(np.zeros(problem.dim), delta_k, problem)
            # Else if we will reuse one design point
            elif k > 1:
<<<<<<< HEAD
                first_basis = (np.array(visited_pts_list[f_index].x) - np.array(x_k)) / norm(np.array(visited_pts_list[f_index].x) - np.array(x_k))
=======
                first_basis = (np.array(visited_pts_list[f_index].x)-np.array(x_k)) / norm(np.array(visited_pts_list[f_index].x)-np.array(x_k))
>>>>>>> 32af3d40
                # if first_basis has some non-zero components, use rotated basis for those dimensions
                rotate_list = np.nonzero(first_basis)[0]
                rotate_matrix = self.get_rotated_basis(first_basis, rotate_list)

                # if first_basis has some zero components, use coordinate basis for those dimensions
                for i in range(problem.dim):
                    if first_basis[i] == 0:
<<<<<<< HEAD
                        rotate_matrix = np.vstack((rotate_matrix, self.get_coordinate_vector(problem.dim, i)))
=======
                        rotate_matrix = np.vstack((rotate_matrix,self.get_coordinate_vector(problem.dim,i)))
>>>>>>> 32af3d40

                # construct the interpolation set
                Y = self.get_rotated_basis_interpolation_points(x_k, delta_k, problem, rotate_matrix, visited_pts_list[f_index].x)
                Z = self.get_rotated_basis_interpolation_points(np.zeros(problem.dim), delta_k, problem, rotate_matrix,
<<<<<<< HEAD
                                                                np.array(visited_pts_list[f_index].x) - np.array(x_k))

            # Evaluate the function estimate for the interpolation points
            for i in range(2 * problem.dim + 1):
                # for X_0, we don't need to simulate the new solution
                if (k == 1) and (i == 0):
                    fval.append(-1 * problem.minmax[0] * new_solution.objectives_mean)
                    interpolation_solns.append(new_solution)
                # if iteration k-1 is unsuccessful, we can reuse the replications for x_k
=======
                                                         np.array(visited_pts_list[f_index].x) - np.array(x_k))

            # Evaluate the function estimate for the interpolation points
            for i in range(2 * problem.dim + 1):
                # for x_0, we don't need to simulate the new solution
                if (k == 1) and (i == 0):
                    fval.append(-1 * problem.minmax[0] * new_solution.objectives_mean)
                    interpolation_solns.append(new_solution)
                # reuse the replications for x_k (center point, i.e., the incumbent solution)
>>>>>>> 32af3d40
                elif (i == 0):
                    sample_size = new_solution.n_reps
                    sig2 = new_solution.objectives_var
                    # adaptive sampling
                    while True:
                        if sample_size >= self.get_stopping_time(k, sig2, delta_k, kappa, problem.dim) or \
<<<<<<< HEAD
                                sample_size >= lambda_max or expended_budget >= budget:
=======
                        sample_size >= lambda_max or expended_budget >= budget:
>>>>>>> 32af3d40
                            break
                        problem.simulate(new_solution, 1)
                        expended_budget += 1
                        sample_size += 1
                        sig2 = new_solution.objectives_var
                    fval.append(-1 * problem.minmax[0] * new_solution.objectives_mean)
                    interpolation_solns.append(new_solution)
<<<<<<< HEAD
                # else if we reuse one design point, reuse the replications
                elif (i == 1) and (norm(np.array(x_k) - np.array(visited_pts_list[f_index].x)) != 0) and reuse_points:
=======
                # else if reuse one design point, reuse the replications
                elif (i == 1) and (norm(np.array(x_k) - norm(np.array(visited_pts_list[f_index].x))) != 0) and reuse_points == True:
>>>>>>> 32af3d40
                    sample_size = visited_pts_list[f_index].n_reps
                    sig2 = visited_pts_list[f_index].objectives_var
                    # adaptive sampling
                    while True:
                        if sample_size >= self.get_stopping_time(k, sig2, delta_k, kappa, problem.dim) or \
<<<<<<< HEAD
                                sample_size >= lambda_max or expended_budget >= budget:
=======
                            sample_size >= lambda_max or expended_budget >= budget:
>>>>>>> 32af3d40
                            break
                        problem.simulate(visited_pts_list[f_index], 1)
                        expended_budget += 1
                        sample_size += 1
                        sig2 = visited_pts_list[f_index].objectives_var
                    fval.append(-1 * problem.minmax[0] * visited_pts_list[f_index].objectives_mean)
                    interpolation_solns.append(visited_pts_list[f_index])
<<<<<<< HEAD
                # for new points, we need to run the simulation
                else:
                    new_solution = self.create_new_solution(tuple(Y[i][0]), problem)
                    visited_pts_list.append(new_solution)
                    # pilot run # ??check if there is existing result
                    pilot_run = int(max(lambda_min, .5 * problem.dim) - 1)
=======
                # for new points, run the simulation with pilot run
                else:
                    new_solution = self.create_new_solution(tuple(Y[i][0]), problem)
                    visited_pts_list.append(new_solution)
                    pilot_run = ceil(max(lambda_min, min(.5 * problem.dim, lambda_max)) - 1)
>>>>>>> 32af3d40
                    problem.simulate(new_solution, pilot_run)
                    expended_budget += pilot_run
                    sample_size = pilot_run

                    # adaptive sampling
                    while True:
                        problem.simulate(new_solution, 1)
                        expended_budget += 1
                        sample_size += 1
                        sig2 = new_solution.objectives_var
                        if sample_size >= self.get_stopping_time(k, sig2, delta_k, kappa, problem.dim) or \
<<<<<<< HEAD
                                sample_size >= lambda_max or expended_budget >= budget:
=======
                            sample_size >= lambda_max or expended_budget >= budget:
>>>>>>> 32af3d40
                            break
                    fval.append(-1 * problem.minmax[0] * new_solution.objectives_mean)
                    interpolation_solns.append(new_solution)

            # construct the model and obtain the model coefficients
            q, grad, Hessian = self.get_model_coefficients(Z, fval, problem)

            if not skip_criticality:
                # check the condition and break
                if norm(grad) > criticality_threshold:
                    break

            if delta_k <= mu * norm(grad):
                break

            # If a model gradient norm is zero, there is a possibility that the code stuck in this while loop
            if norm(grad) == 0:
                break

        delta_k = min(max(beta * norm(grad), delta_k), delta)

        return fval, Y, q, grad, Hessian, delta_k, expended_budget, interpolation_solns, visited_pts_list

    # compute the model coefficients using (2d+1) design points and their function estimates
    def get_model_coefficients(self, Y, fval, problem):
        M = []
        for i in range(0, 2 * problem.dim + 1):
            M.append(1)
            M[i] = np.append(M[i], np.array(Y[i]))
            M[i] = np.append(M[i], np.array(Y[i]) ** 2)

        q = np.matmul(pinv(M), fval)  # pinv returns the inverse of your matrix when it is available and the pseudo inverse when it isn't.
        grad = q[1:problem.dim + 1]
        grad = np.reshape(grad, problem.dim)
<<<<<<< HEAD
        Hessian = q[problem.dim + 1:2 * problem.dim + 1]
=======
        Hessian = q[problem.dim + 1 : 2 * problem.dim + 1]
>>>>>>> 32af3d40
        Hessian = np.reshape(Hessian, problem.dim)
        return q, grad, Hessian

    # compute the interpolation points (2d+1) using the coordinate basis
    def get_coordinate_basis_interpolation_points(self, x_k, delta, problem):
        Y = [[x_k]]
        epsilon = 0.01
        for i in range(0, problem.dim):
            plus = Y[0] + delta * self.get_coordinate_vector(problem.dim, i)
            minus = Y[0] - delta * self.get_coordinate_vector(problem.dim, i)

            if sum(x_k) != 0:
                # block constraints
                if minus[0][i] <= problem.lower_bounds[i]:
                    minus[0][i] = problem.lower_bounds[i] + epsilon
                if plus[0][i] >= problem.upper_bounds[i]:
                    plus[0][i] = problem.upper_bounds[i] - epsilon

            Y.append(plus)
            Y.append(minus)
        return Y

    # compute the interpolation points (2d+1) using the rotated coordinate basis (reuse one design point)
    def get_rotated_basis_interpolation_points(self, x_k, delta, problem, rotate_matrix, reused_x):
        Y = [[x_k]]
        epsilon = 0.01
        for i in range(0, problem.dim):
            if i == 0:
                plus = [np.array(reused_x)]
            else:
                plus = Y[0] + delta * rotate_matrix[i]
            minus = Y[0] - delta * rotate_matrix[i]

            if sum(x_k) != 0:
                # block constraints
                for j in range(problem.dim):
                    if minus[0][j] <= problem.lower_bounds[j]:
                        minus[0][j] = problem.lower_bounds[j] + epsilon
                    elif minus[0][j] >= problem.upper_bounds[j]:
                        minus[0][j] = problem.upper_bounds[j] - epsilon
                    if plus[0][j] <= problem.lower_bounds[j]:
                        plus[0][j] = problem.lower_bounds[j] + epsilon
                    elif plus[0][j] >= problem.upper_bounds[j]:
                        plus[0][j] = problem.upper_bounds[j] - epsilon

            Y.append(plus)
            Y.append(minus)
        return Y

    # run one iteration of trust-region algorithm by bulding and solving a local model and updating the current incumbent and trust-region radius, and saving the data
    def iterate(self, k, delta_k, delta_max, problem, visited_pts_list, new_x, expended_budget, budget_limit, recommended_solns, intermediate_budgets, kappa, new_solution):
        # default values
        eta_1 = self.factors["eta_1"]
        eta_2 = self.factors["eta_2"]
        gamma_1 = self.factors["gamma_1"]
        gamma_2 = self.factors["gamma_2"]
        easy_solve = self.factors["easy_solve"]
        lambda_min = self.factors["lambda_min"]
<<<<<<< HEAD
        lambda_max = budget_limit / (15 * sqrt(problem.dim))
        pilot_run = int(max(lambda_min, min(.5 * problem.dim, lambda_max)) - 1)
=======
        lambda_max = budget_limit - expended_budget
        # lambda_max = budget_limit / (15 * sqrt(problem.dim))
        pilot_run = ceil(max(lambda_min, min(.5 * problem.dim, lambda_max)) - 1)
>>>>>>> 32af3d40

        if k == 1:
            new_solution = self.create_new_solution(tuple(new_x), problem)
            if len(visited_pts_list) == 0:
                visited_pts_list.append(new_solution)

<<<<<<< HEAD
            # calculate kappa
=======
>>>>>>> 32af3d40
            # pilot run
            problem.simulate(new_solution, pilot_run)
            expended_budget += pilot_run
            sample_size = pilot_run
<<<<<<< HEAD
=======
            
            # adaptive sampling
>>>>>>> 32af3d40
            while True:
                problem.simulate(new_solution, 1)
                expended_budget += 1
                sample_size += 1
                fn = new_solution.objectives_mean
                sig2 = new_solution.objectives_var
<<<<<<< HEAD
                # ...
                if sample_size >= self.get_stopping_time(k, sig2, delta_k, fn / (delta_k ** 2), problem.dim) or \
                        sample_size >= lambda_max or expended_budget >= budget_limit:
                    kappa = fn / (delta_k ** 2)
                    break

            recommended_solns.append(new_solution)
            intermediate_budgets.append(expended_budget)
        fval, Y, q, grad, Hessian, delta_k, expended_budget, interpolation_solns, visited_pts_list = self.construct_model(new_x, delta_k, k, problem, expended_budget, kappa, new_solution, visited_pts_list)

        if simple_solve:
=======
                if sample_size >= self.get_stopping_time(k, sig2, delta_k, fn / (delta_k ** 2), problem.dim) or \
                    sample_size >= lambda_max or expended_budget >= budget_limit:
                    # calculate kappa
                    kappa = fn / (delta_k ** 2)
                    break

            recommended_solns.append(new_solution)
            intermediate_budgets.append(expended_budget)
        
        # build the local model (subproblem)
        fval, Y, q, grad, Hessian, delta_k, expended_budget, interpolation_solns, visited_pts_list = self.construct_model(new_x, delta_k, k, problem, expended_budget, kappa, new_solution, visited_pts_list)
        
        # solve the local model (subproblem)
        if easy_solve:
>>>>>>> 32af3d40
            # Cauchy reduction
            if np.dot(np.multiply(grad, Hessian), grad) <= 0:
                tau = 1
            else:
                tau = min(1, norm(grad) ** 3 / (delta_k * np.dot(np.multiply(grad, Hessian), grad)))
            grad = np.reshape(grad, (1, problem.dim))[0]
            candidate_x = new_x - tau * delta_k * grad / norm(grad)
        else:
            # Search engine - solve subproblem
            def subproblem(s):
                return fval[0] + np.dot(s, grad) + np.dot(np.multiply(s, Hessian), s)

            con_f = lambda s: norm(s)
            nlc = NonlinearConstraint(con_f, 0, delta_k)
            solve_subproblem = minimize(subproblem, np.zeros(problem.dim), method='trust-constr', constraints=nlc)
            candidate_x = new_x + solve_subproblem.x

        # handle the box constraints
        for i in range(problem.dim):
            if candidate_x[i] <= problem.lower_bounds[i]:
                candidate_x[i] = problem.lower_bounds[i] + 0.01
            elif candidate_x[i] >= problem.upper_bounds[i]:
                candidate_x[i] = problem.upper_bounds[i] - 0.01

<<<<<<< HEAD
        candidate_solution = self.create_new_solution(tuple(candidate_x), problem)
        visited_pts_list.append(candidate_solution)

        # pilot run
        problem.simulate(candidate_solution, pilot_run)
        expended_budget += pilot_run
        sample_size = pilot_run

        # adaptive sampling
        # TODO: need to make sure the solution whose estimated objevtive is abrupted bc of budget is not added to the list of recommended solutions, unless the error is negligible ...
=======
        # store the solution (and function estimate at it) to the subproblem as a candidate for the next iterate
        candidate_solution = self.create_new_solution(tuple(candidate_x), problem)
        visited_pts_list.append(candidate_solution)

        # pilot run and adaptive sampling
        problem.simulate(candidate_solution, pilot_run)
        expended_budget += pilot_run
        sample_size = pilot_run
>>>>>>> 32af3d40
        while True:
            problem.simulate(candidate_solution, 1)
            expended_budget += 1
            sample_size += 1
            sig2 = candidate_solution.objectives_var
<<<<<<< HEAD
            if sample_size >= self.get_stopping_time(k, sig2, delta_k, kappa, problem.dim) or \
                    sample_size >= lambda_max or expended_budget >= budget_limit:
                break

        # calculate success ratio
        fval_tilde = -1 * problem.minmax[0] * candidate_solution.objectives_mean

        # replace the candidate x if the interpolation set has lower objective function value (pattern search)
        if min(fval) < fval_tilde:
            minpos = fval.index(min(fval))
            fval_tilde = min(fval)
            candidate_x = Y[minpos][0]
            candidate_solution = interpolation_solns[minpos]

        # compute the success ratio
=======
            stopping = self.get_stopping_time(k, sig2, delta_k, kappa, problem.dim)
            if sample_size >= stopping or sample_size >= lambda_max or expended_budget >= budget_limit:
                break
            
        # TODO: make sure the solution whose estimated objevtive is abrupted bc of budget is not added to the list of recommended solutions, unless the error is negligible ...
        # if (expended_budget >= budget_limit) and (sample_size < stopping):
        #     final_ob = fval[0]
        # else:
        # calculate success ratio
        fval_tilde = -1 * problem.minmax[0] * candidate_solution.objectives_mean
    
        # replace the candidate x if the interpolation set has lower objective function value and with sufficient reduction (pattern search)
        if min(fval) < fval_tilde and fval[0] - min(fval) >= self.factors["ps_sufficient_reduction"] * delta_k ** 2:
            fval_tilde = min(fval)
            candidate_x = Y[fval.index(min(fval))][0]
            candidate_solution = interpolation_solns[fval.index(min(fval))]
    
        # compute the success ratio rho
>>>>>>> 32af3d40
        if (self.evaluate_model(np.zeros(problem.dim), q) - self.evaluate_model(np.array(candidate_x) - np.array(new_x), q)) == 0:
            rho = 0
        else:
            rho = (fval[0] - fval_tilde) / (self.evaluate_model(np.zeros(problem.dim), q) - self.evaluate_model(candidate_x - new_x, q))
        # very successful: expand and accept
        if rho >= eta_2:
            new_x = candidate_x
            new_solution = candidate_solution
            final_ob = candidate_solution.objectives_mean
<<<<<<< HEAD
            delta_k = min(gamma_1 * delta_k, delta_max)
            recommended_solns.append(candidate_solution)
            intermediate_budgets.append(expended_budget)
=======
            recommended_solns.append(candidate_solution)
            intermediate_budgets.append(expended_budget)
            delta_k = min(gamma_1 * delta_k, delta_max)
>>>>>>> 32af3d40
        # successful: accept
        elif rho >= eta_1:
            new_x = candidate_x
            new_solution = candidate_solution
            final_ob = candidate_solution.objectives_mean
<<<<<<< HEAD
            delta_k = min(delta_k, delta_max)
            recommended_solns.append(candidate_solution)
            intermediate_budgets.append(expended_budget)
=======
            recommended_solns.append(candidate_solution)
            intermediate_budgets.append(expended_budget)
            delta_k = min(delta_k, delta_max)
>>>>>>> 32af3d40
        # unsuccessful: shrink and reject
        else:
            delta_k = min(gamma_2 * delta_k, delta_max)
            final_ob = fval[0]
<<<<<<< HEAD

        return final_ob, delta_k, recommended_solns, intermediate_budgets, expended_budget, new_x, kappa, new_solution, visited_pts_list

=======
        
        return final_ob, delta_k, recommended_solns, intermediate_budgets, expended_budget, new_x, kappa, new_solution, visited_pts_list
       
>>>>>>> 32af3d40
    # start the search and stop when the budget is exhausted
    def solve(self, problem):
        """
        Run a single macroreplication of a solver on a problem.
        Arguments
        ---------
        problem : Problem object
            simulation-optimization problem to solve
        crn_across_solns : bool
            indicates if CRN are used when simulating different solutions
        Returns
        -------
        recommended_solns : list of Solution objects
            list of solutions recommended throughout the budget
        intermediate_budgets : list of ints
            list of intermediate budgets when recommended solutions changes
        """

<<<<<<< HEAD
        budget = problem.factors["budget"]

        # Designate random number generator for random sampling
        find_next_soln_rng = self.rng_list[1]

        # Generate many dummy solutions without replication only to find a reasonable maximum radius
        dummy_solns = []
        for i in range(1000 * problem.dim):
            dummy_solns += [problem.get_random_solution(find_next_soln_rng)]
        # Range for each dimension is calculated and compared with box constraints range if given
=======
        budget = problem.factors["budget"]        
        
        # Designate random number generator for random sampling 
        find_next_soln_rng = self.rng_list[1]
        
        # Generate many dummy solutions without replication only to find a reasonable maximum radius
        dummy_solns = []
        for i in range(1000 * problem.dim):    
            dummy_solns += [problem.get_random_solution(find_next_soln_rng)]       
        # Range for each dimension is calculated and compared with box constraints range if given 
>>>>>>> 32af3d40
        # TODO: just use box constraints range if given
        # delta_max = min(self.factors["delta_max"], problem.upper_bounds[0] - problem.lower_bounds[0])
        delta_max_arr = []
        for i in range(problem.dim):
<<<<<<< HEAD
            delta_max_arr += [min(max([sol[i] for sol in dummy_solns]) - min([sol[i] for sol in dummy_solns]),
                                  problem.upper_bounds[0] - problem.lower_bounds[0])]

        # TODO: update this so that it could be used for problems with decision variables at varying scales!
        delta_max = max(delta_max_arr)

        visited_pts_list = []
        k = 0
        delta_k = 10 ** (ceil(log(delta_max * 2, 10) - 1) / problem.dim)
        new_x = problem.factors["initial_solution"]
        expended_budget, kappa = 0, 0
        new_solution, recommended_solns, intermediate_budgets = [], [], []
        while expended_budget < budget:
            k += 1
            final_ob, delta_k, recommended_solns, intermediate_budgets, expended_budget, new_x, kappa, new_solution, visited_pts_list = \
                self.iterate(k, delta_k, delta_max, problem, visited_pts_list, new_x, expended_budget, budget,
=======
            delta_max_arr += [min(max([sol[i] for sol in dummy_solns])-min([sol[i] for sol in dummy_solns]), 
                                  problem.upper_bounds[0] - problem.lower_bounds[0])]          
        # TODO: update this so that it could be used for problems with decision variables at varying scales!
        delta_max = max(delta_max_arr)
        
        # Reset iteration and data storage arrays
        visited_pts_list = []
        k = 0        
        delta_k = 10 ** (ceil(log(delta_max * 2, 10) - 1) / problem.dim)
        new_x = problem.factors["initial_solution"]
        expended_budget, kappa = 0, 0
        new_solution, recommended_solns, intermediate_budgets = [], [], [] 
        
        while expended_budget < budget:
            k += 1
            final_ob, delta_k, recommended_solns, intermediate_budgets, expended_budget, new_x, kappa, new_solution, visited_pts_list = \
                self.iterate(k, delta_k, delta_max, problem, visited_pts_list, new_x, expended_budget, budget, \
>>>>>>> 32af3d40
                             recommended_solns, intermediate_budgets, kappa, new_solution)

        return recommended_solns, intermediate_budgets<|MERGE_RESOLUTION|>--- conflicted
+++ resolved
@@ -3,15 +3,13 @@
 -------
 The ASTRO-DF solver progressively builds local models (quadratic with diagonal Hessian) using interpolation on a set of points on the coordinate bases of the best (incumbent) solution. Solving the local models within a trust region (closed ball around the incumbent solution) at each iteration suggests a candidate solution for the next iteration. If the candidate solution is worse than the best interpolation point, it is replaced with the latter (a.k.a. direct search). The solver then decides whether to accept the candidate solution and expand the trust-region or reject it and shrink the trust-region based on a success ratio test. The sample size at each visited point is determined adaptively and based on closeness to optimality.
 A detailed description of the solver can be found `here <https://simopt.readthedocs.io/en/latest/astrodf.html>`_.
-<<<<<<< HEAD
+
 This version does not require a delta_max, instead it estimates the maximum step size using get_random_solution(). Parameter tuning on delta_max is therefore not needed and removed from this version as well.
-=======
 - Delta_max is so longer a factor, instead the maximum step size is estimated using get_random_solution(). 
 - Parameter tuning on delta_max is therefore not needed and removed from this version as well.
 - No upper bound on sample size may be better - testing
 - It seems for SAN we always use pattern search - why? because the problem is convex and model may be misleading at the beginning
 - Added sufficient reduction for the pattern search
->>>>>>> 32af3d40
 """
 from numpy.linalg import pinv
 from numpy.linalg import norm
@@ -99,11 +97,7 @@
                 "datatype": int,
                 "default": 4
             },
-<<<<<<< HEAD
-            "simple_solve": {
-=======
             "easy_solve": {
->>>>>>> 32af3d40
                 "description": "solve the subproblem approximately with Cauchy point",
                 "datatype": bool,
                 "default": True
@@ -112,14 +106,11 @@
                 "description": "reuse the previously visited points",
                 "datatype": bool,
                 "default": True
-<<<<<<< HEAD
-=======
             },
             "ps_sufficient_reduction": {
                 "description": "use pattern search if with sufficient reduction, 0 always allows it, large value never does",
                 "datatype": float,
                 "default": 0.1
->>>>>>> 32af3d40
             }
             
         }
@@ -129,18 +120,11 @@
             "eta_2": self.check_eta_2,
             "gamma_1": self.check_gamma_1,
             "gamma_2": self.check_gamma_2,
-<<<<<<< HEAD
-            "lambda_min": self.check_lambda_min
-        }
-        super().__init__(fixed_factors)
-
-=======
             "lambda_min": self.check_lambda_min,
             "ps_sufficient_reduction": self.check_ps_sufficient_reduction
         }
         super().__init__(fixed_factors)
     
->>>>>>> 32af3d40
     def check_eta_1(self):
         return self.factors["eta_1"] > 0
 
@@ -165,34 +149,22 @@
         arr[v_no] = 1.0
         return arr
 
-<<<<<<< HEAD
-    # generate the basis (rotated coordinate) (the first vector comes from the visited design points (origin basis))
-=======
     # generate the basis (rotated coordinate) (the first vector comes from the visited design points (origin basis)
->>>>>>> 32af3d40
     def get_rotated_basis(self, first_basis, rotate_index):
         rotate_matrix = np.array(first_basis)
         rotation = np.matrix([[0, -1], [1, 0]])
 
         # rotate the coordinate basis based on the first basis vector (first_basis)
         # choose two dimensions which we use for the rotation (0,i)
-<<<<<<< HEAD
-        for i in range(1, len(rotate_index)):
-            v1 = np.array([[first_basis[rotate_index[0]]], [first_basis[rotate_index[i]]]])
-=======
+
         for i in range(1,len(rotate_index)):
             v1 = np.array([[first_basis[rotate_index[0]]],  [first_basis[rotate_index[i]]]])
->>>>>>> 32af3d40
             v2 = np.dot(rotation, v1)
             rotated_basis = np.copy(first_basis)
             rotated_basis[rotate_index[0]] = v2[0][0]
             rotated_basis[rotate_index[i]] = v2[1][0]
             # stack the rotated vector
-<<<<<<< HEAD
-            rotate_matrix = np.vstack((rotate_matrix, rotated_basis))
-=======
             rotate_matrix = np.vstack((rotate_matrix,rotated_basis))
->>>>>>> 32af3d40
 
         return rotate_matrix
 
@@ -205,16 +177,9 @@
 
     # compute the sample size based on adaptive sampling stopping rule using the optimality gap
     def get_stopping_time(self, k, sig2, delta, kappa, dim):
-<<<<<<< HEAD
-        if kappa == 0:
-            kappa = 1
-        lambda_k = max(self.factors["lambda_min"], 2 * log(dim + .5, 10)) * max(log(k + 0.1, 10) ** (1.01), 1)
-
-=======
         if kappa == 0: kappa = 1
         lambda_k = max(self.factors["lambda_min"], 2 * log(dim + .5, 10)) * max(log(k + 0.1, 10) ** (1.01), 1)
     
->>>>>>> 32af3d40
         # compute sample size
         N_k = ceil(max(lambda_k, lambda_k * sig2 / (kappa ** 2 * delta ** 4)))
         return N_k
@@ -224,22 +189,6 @@
     # the criticality condition keeps the model gradient norm and the trust-region size in lock-step
     def construct_model(self, x_k, delta, k, problem, expended_budget, kappa, new_solution, visited_pts_list):
         interpolation_solns = []
-<<<<<<< HEAD
-
-        # inner loop parameters
-        w = 0.85  # self.factors["w"]
-        mu = 1000  # self.factors["mu"]
-        beta = 10  # self.factors["beta"]
-        criticality_threshold = 0.1  # self.factors["criticality_threshold"]
-        skip_criticality = True  # self.factors["skip_criticality"]
-
-        reuse_points = self.factors["reuse_points"]
-        lambda_min = self.factors["lambda_min"]
-
-        j = 0
-        budget = problem.factors["budget"]
-        lambda_max = budget / (15 * sqrt(problem.dim))
-=======
         
         ## inner loop parameters
         w = 0.85 #self.factors["w"] 
@@ -255,7 +204,6 @@
         budget = problem.factors["budget"]
         lambda_max = budget - expended_budget
         # lambda_max = budget / (15 * sqrt(problem.dim))
->>>>>>> 32af3d40
 
         while True:
             fval = []
@@ -265,38 +213,24 @@
             # Calculate the distance between the center point and other design points
             Dist = []
             for i in range(len(visited_pts_list)):
-<<<<<<< HEAD
-                Dist.append(norm(np.array(visited_pts_list[i].x) - np.array(x_k)) - delta_k)
-                # If the design point is outside the trust region, we will not reuse it (distance = -big M)
-                if Dist[i] > 0:
-                    Dist[i] = -delta_k * 10000
-=======
                 Dist.append(norm(np.array(visited_pts_list[i].x) - np.array(x_k))-delta_k)
                 # If the design point is outside the trust region, we will not reuse it (distance = -big M)
                 if Dist[i] > 0:
                     Dist[i] = -delta_k*10000
->>>>>>> 32af3d40
 
             # Find the index of visited design points list for reusing points
             # The reused point will be the farthest point from the center point among the design points within the trust region
             f_index = Dist.index(max(Dist))
 
             # If it is the first iteration or there is no design point we can reuse within the trust region, use the coordinate basis
-<<<<<<< HEAD
-            if (k == 1) or (norm(np.array(x_k) - np.array(visited_pts_list[f_index].x)) == 0) or not reuse_points:
-=======
-            if (k == 1) or (norm(np.array(x_k) - np.array(visited_pts_list[f_index].x))==0) or reuse_points == False:
->>>>>>> 32af3d40
+
+            if (k == 1) or (norm(np.array(x_k) - norm(np.array(visited_pts_list[f_index].x)))==0) or reuse_points == False:
                 # Construct the interpolation set
                 Y = self.get_coordinate_basis_interpolation_points(x_k, delta_k, problem)
                 Z = self.get_coordinate_basis_interpolation_points(np.zeros(problem.dim), delta_k, problem)
             # Else if we will reuse one design point
             elif k > 1:
-<<<<<<< HEAD
-                first_basis = (np.array(visited_pts_list[f_index].x) - np.array(x_k)) / norm(np.array(visited_pts_list[f_index].x) - np.array(x_k))
-=======
                 first_basis = (np.array(visited_pts_list[f_index].x)-np.array(x_k)) / norm(np.array(visited_pts_list[f_index].x)-np.array(x_k))
->>>>>>> 32af3d40
                 # if first_basis has some non-zero components, use rotated basis for those dimensions
                 rotate_list = np.nonzero(first_basis)[0]
                 rotate_matrix = self.get_rotated_basis(first_basis, rotate_list)
@@ -304,28 +238,12 @@
                 # if first_basis has some zero components, use coordinate basis for those dimensions
                 for i in range(problem.dim):
                     if first_basis[i] == 0:
-<<<<<<< HEAD
                         rotate_matrix = np.vstack((rotate_matrix, self.get_coordinate_vector(problem.dim, i)))
-=======
-                        rotate_matrix = np.vstack((rotate_matrix,self.get_coordinate_vector(problem.dim,i)))
->>>>>>> 32af3d40
 
                 # construct the interpolation set
                 Y = self.get_rotated_basis_interpolation_points(x_k, delta_k, problem, rotate_matrix, visited_pts_list[f_index].x)
                 Z = self.get_rotated_basis_interpolation_points(np.zeros(problem.dim), delta_k, problem, rotate_matrix,
-<<<<<<< HEAD
-                                                                np.array(visited_pts_list[f_index].x) - np.array(x_k))
-
-            # Evaluate the function estimate for the interpolation points
-            for i in range(2 * problem.dim + 1):
-                # for X_0, we don't need to simulate the new solution
-                if (k == 1) and (i == 0):
-                    fval.append(-1 * problem.minmax[0] * new_solution.objectives_mean)
-                    interpolation_solns.append(new_solution)
-                # if iteration k-1 is unsuccessful, we can reuse the replications for x_k
-=======
                                                          np.array(visited_pts_list[f_index].x) - np.array(x_k))
-
             # Evaluate the function estimate for the interpolation points
             for i in range(2 * problem.dim + 1):
                 # for x_0, we don't need to simulate the new solution
@@ -333,18 +251,13 @@
                     fval.append(-1 * problem.minmax[0] * new_solution.objectives_mean)
                     interpolation_solns.append(new_solution)
                 # reuse the replications for x_k (center point, i.e., the incumbent solution)
->>>>>>> 32af3d40
                 elif (i == 0):
                     sample_size = new_solution.n_reps
                     sig2 = new_solution.objectives_var
                     # adaptive sampling
                     while True:
                         if sample_size >= self.get_stopping_time(k, sig2, delta_k, kappa, problem.dim) or \
-<<<<<<< HEAD
                                 sample_size >= lambda_max or expended_budget >= budget:
-=======
-                        sample_size >= lambda_max or expended_budget >= budget:
->>>>>>> 32af3d40
                             break
                         problem.simulate(new_solution, 1)
                         expended_budget += 1
@@ -352,23 +265,14 @@
                         sig2 = new_solution.objectives_var
                     fval.append(-1 * problem.minmax[0] * new_solution.objectives_mean)
                     interpolation_solns.append(new_solution)
-<<<<<<< HEAD
-                # else if we reuse one design point, reuse the replications
-                elif (i == 1) and (norm(np.array(x_k) - np.array(visited_pts_list[f_index].x)) != 0) and reuse_points:
-=======
                 # else if reuse one design point, reuse the replications
                 elif (i == 1) and (norm(np.array(x_k) - norm(np.array(visited_pts_list[f_index].x))) != 0) and reuse_points == True:
->>>>>>> 32af3d40
                     sample_size = visited_pts_list[f_index].n_reps
                     sig2 = visited_pts_list[f_index].objectives_var
                     # adaptive sampling
                     while True:
                         if sample_size >= self.get_stopping_time(k, sig2, delta_k, kappa, problem.dim) or \
-<<<<<<< HEAD
-                                sample_size >= lambda_max or expended_budget >= budget:
-=======
                             sample_size >= lambda_max or expended_budget >= budget:
->>>>>>> 32af3d40
                             break
                         problem.simulate(visited_pts_list[f_index], 1)
                         expended_budget += 1
@@ -376,20 +280,11 @@
                         sig2 = visited_pts_list[f_index].objectives_var
                     fval.append(-1 * problem.minmax[0] * visited_pts_list[f_index].objectives_mean)
                     interpolation_solns.append(visited_pts_list[f_index])
-<<<<<<< HEAD
-                # for new points, we need to run the simulation
-                else:
-                    new_solution = self.create_new_solution(tuple(Y[i][0]), problem)
-                    visited_pts_list.append(new_solution)
-                    # pilot run # ??check if there is existing result
-                    pilot_run = int(max(lambda_min, .5 * problem.dim) - 1)
-=======
                 # for new points, run the simulation with pilot run
                 else:
                     new_solution = self.create_new_solution(tuple(Y[i][0]), problem)
                     visited_pts_list.append(new_solution)
                     pilot_run = ceil(max(lambda_min, min(.5 * problem.dim, lambda_max)) - 1)
->>>>>>> 32af3d40
                     problem.simulate(new_solution, pilot_run)
                     expended_budget += pilot_run
                     sample_size = pilot_run
@@ -401,11 +296,7 @@
                         sample_size += 1
                         sig2 = new_solution.objectives_var
                         if sample_size >= self.get_stopping_time(k, sig2, delta_k, kappa, problem.dim) or \
-<<<<<<< HEAD
-                                sample_size >= lambda_max or expended_budget >= budget:
-=======
                             sample_size >= lambda_max or expended_budget >= budget:
->>>>>>> 32af3d40
                             break
                     fval.append(-1 * problem.minmax[0] * new_solution.objectives_mean)
                     interpolation_solns.append(new_solution)
@@ -440,11 +331,7 @@
         q = np.matmul(pinv(M), fval)  # pinv returns the inverse of your matrix when it is available and the pseudo inverse when it isn't.
         grad = q[1:problem.dim + 1]
         grad = np.reshape(grad, problem.dim)
-<<<<<<< HEAD
-        Hessian = q[problem.dim + 1:2 * problem.dim + 1]
-=======
         Hessian = q[problem.dim + 1 : 2 * problem.dim + 1]
->>>>>>> 32af3d40
         Hessian = np.reshape(Hessian, problem.dim)
         return q, grad, Hessian
 
@@ -503,52 +390,27 @@
         gamma_2 = self.factors["gamma_2"]
         easy_solve = self.factors["easy_solve"]
         lambda_min = self.factors["lambda_min"]
-<<<<<<< HEAD
-        lambda_max = budget_limit / (15 * sqrt(problem.dim))
-        pilot_run = int(max(lambda_min, min(.5 * problem.dim, lambda_max)) - 1)
-=======
         lambda_max = budget_limit - expended_budget
         # lambda_max = budget_limit / (15 * sqrt(problem.dim))
         pilot_run = ceil(max(lambda_min, min(.5 * problem.dim, lambda_max)) - 1)
->>>>>>> 32af3d40
 
         if k == 1:
             new_solution = self.create_new_solution(tuple(new_x), problem)
             if len(visited_pts_list) == 0:
                 visited_pts_list.append(new_solution)
 
-<<<<<<< HEAD
-            # calculate kappa
-=======
->>>>>>> 32af3d40
             # pilot run
             problem.simulate(new_solution, pilot_run)
             expended_budget += pilot_run
             sample_size = pilot_run
-<<<<<<< HEAD
-=======
             
             # adaptive sampling
->>>>>>> 32af3d40
             while True:
                 problem.simulate(new_solution, 1)
                 expended_budget += 1
                 sample_size += 1
                 fn = new_solution.objectives_mean
                 sig2 = new_solution.objectives_var
-<<<<<<< HEAD
-                # ...
-                if sample_size >= self.get_stopping_time(k, sig2, delta_k, fn / (delta_k ** 2), problem.dim) or \
-                        sample_size >= lambda_max or expended_budget >= budget_limit:
-                    kappa = fn / (delta_k ** 2)
-                    break
-
-            recommended_solns.append(new_solution)
-            intermediate_budgets.append(expended_budget)
-        fval, Y, q, grad, Hessian, delta_k, expended_budget, interpolation_solns, visited_pts_list = self.construct_model(new_x, delta_k, k, problem, expended_budget, kappa, new_solution, visited_pts_list)
-
-        if simple_solve:
-=======
                 if sample_size >= self.get_stopping_time(k, sig2, delta_k, fn / (delta_k ** 2), problem.dim) or \
                     sample_size >= lambda_max or expended_budget >= budget_limit:
                     # calculate kappa
@@ -563,7 +425,6 @@
         
         # solve the local model (subproblem)
         if easy_solve:
->>>>>>> 32af3d40
             # Cauchy reduction
             if np.dot(np.multiply(grad, Hessian), grad) <= 0:
                 tau = 1
@@ -588,18 +449,6 @@
             elif candidate_x[i] >= problem.upper_bounds[i]:
                 candidate_x[i] = problem.upper_bounds[i] - 0.01
 
-<<<<<<< HEAD
-        candidate_solution = self.create_new_solution(tuple(candidate_x), problem)
-        visited_pts_list.append(candidate_solution)
-
-        # pilot run
-        problem.simulate(candidate_solution, pilot_run)
-        expended_budget += pilot_run
-        sample_size = pilot_run
-
-        # adaptive sampling
-        # TODO: need to make sure the solution whose estimated objevtive is abrupted bc of budget is not added to the list of recommended solutions, unless the error is negligible ...
-=======
         # store the solution (and function estimate at it) to the subproblem as a candidate for the next iterate
         candidate_solution = self.create_new_solution(tuple(candidate_x), problem)
         visited_pts_list.append(candidate_solution)
@@ -608,29 +457,11 @@
         problem.simulate(candidate_solution, pilot_run)
         expended_budget += pilot_run
         sample_size = pilot_run
->>>>>>> 32af3d40
         while True:
             problem.simulate(candidate_solution, 1)
             expended_budget += 1
             sample_size += 1
             sig2 = candidate_solution.objectives_var
-<<<<<<< HEAD
-            if sample_size >= self.get_stopping_time(k, sig2, delta_k, kappa, problem.dim) or \
-                    sample_size >= lambda_max or expended_budget >= budget_limit:
-                break
-
-        # calculate success ratio
-        fval_tilde = -1 * problem.minmax[0] * candidate_solution.objectives_mean
-
-        # replace the candidate x if the interpolation set has lower objective function value (pattern search)
-        if min(fval) < fval_tilde:
-            minpos = fval.index(min(fval))
-            fval_tilde = min(fval)
-            candidate_x = Y[minpos][0]
-            candidate_solution = interpolation_solns[minpos]
-
-        # compute the success ratio
-=======
             stopping = self.get_stopping_time(k, sig2, delta_k, kappa, problem.dim)
             if sample_size >= stopping or sample_size >= lambda_max or expended_budget >= budget_limit:
                 break
@@ -649,7 +480,6 @@
             candidate_solution = interpolation_solns[fval.index(min(fval))]
     
         # compute the success ratio rho
->>>>>>> 32af3d40
         if (self.evaluate_model(np.zeros(problem.dim), q) - self.evaluate_model(np.array(candidate_x) - np.array(new_x), q)) == 0:
             rho = 0
         else:
@@ -659,42 +489,24 @@
             new_x = candidate_x
             new_solution = candidate_solution
             final_ob = candidate_solution.objectives_mean
-<<<<<<< HEAD
-            delta_k = min(gamma_1 * delta_k, delta_max)
-            recommended_solns.append(candidate_solution)
-            intermediate_budgets.append(expended_budget)
-=======
             recommended_solns.append(candidate_solution)
             intermediate_budgets.append(expended_budget)
             delta_k = min(gamma_1 * delta_k, delta_max)
->>>>>>> 32af3d40
         # successful: accept
         elif rho >= eta_1:
             new_x = candidate_x
             new_solution = candidate_solution
             final_ob = candidate_solution.objectives_mean
-<<<<<<< HEAD
-            delta_k = min(delta_k, delta_max)
-            recommended_solns.append(candidate_solution)
-            intermediate_budgets.append(expended_budget)
-=======
             recommended_solns.append(candidate_solution)
             intermediate_budgets.append(expended_budget)
             delta_k = min(delta_k, delta_max)
->>>>>>> 32af3d40
         # unsuccessful: shrink and reject
         else:
             delta_k = min(gamma_2 * delta_k, delta_max)
             final_ob = fval[0]
-<<<<<<< HEAD
-
-        return final_ob, delta_k, recommended_solns, intermediate_budgets, expended_budget, new_x, kappa, new_solution, visited_pts_list
-
-=======
         
         return final_ob, delta_k, recommended_solns, intermediate_budgets, expended_budget, new_x, kappa, new_solution, visited_pts_list
        
->>>>>>> 32af3d40
     # start the search and stop when the budget is exhausted
     def solve(self, problem):
         """
@@ -713,18 +525,6 @@
             list of intermediate budgets when recommended solutions changes
         """
 
-<<<<<<< HEAD
-        budget = problem.factors["budget"]
-
-        # Designate random number generator for random sampling
-        find_next_soln_rng = self.rng_list[1]
-
-        # Generate many dummy solutions without replication only to find a reasonable maximum radius
-        dummy_solns = []
-        for i in range(1000 * problem.dim):
-            dummy_solns += [problem.get_random_solution(find_next_soln_rng)]
-        # Range for each dimension is calculated and compared with box constraints range if given
-=======
         budget = problem.factors["budget"]        
         
         # Designate random number generator for random sampling 
@@ -735,29 +535,10 @@
         for i in range(1000 * problem.dim):    
             dummy_solns += [problem.get_random_solution(find_next_soln_rng)]       
         # Range for each dimension is calculated and compared with box constraints range if given 
->>>>>>> 32af3d40
         # TODO: just use box constraints range if given
         # delta_max = min(self.factors["delta_max"], problem.upper_bounds[0] - problem.lower_bounds[0])
         delta_max_arr = []
         for i in range(problem.dim):
-<<<<<<< HEAD
-            delta_max_arr += [min(max([sol[i] for sol in dummy_solns]) - min([sol[i] for sol in dummy_solns]),
-                                  problem.upper_bounds[0] - problem.lower_bounds[0])]
-
-        # TODO: update this so that it could be used for problems with decision variables at varying scales!
-        delta_max = max(delta_max_arr)
-
-        visited_pts_list = []
-        k = 0
-        delta_k = 10 ** (ceil(log(delta_max * 2, 10) - 1) / problem.dim)
-        new_x = problem.factors["initial_solution"]
-        expended_budget, kappa = 0, 0
-        new_solution, recommended_solns, intermediate_budgets = [], [], []
-        while expended_budget < budget:
-            k += 1
-            final_ob, delta_k, recommended_solns, intermediate_budgets, expended_budget, new_x, kappa, new_solution, visited_pts_list = \
-                self.iterate(k, delta_k, delta_max, problem, visited_pts_list, new_x, expended_budget, budget,
-=======
             delta_max_arr += [min(max([sol[i] for sol in dummy_solns])-min([sol[i] for sol in dummy_solns]), 
                                   problem.upper_bounds[0] - problem.lower_bounds[0])]          
         # TODO: update this so that it could be used for problems with decision variables at varying scales!
@@ -775,7 +556,6 @@
             k += 1
             final_ob, delta_k, recommended_solns, intermediate_budgets, expended_budget, new_x, kappa, new_solution, visited_pts_list = \
                 self.iterate(k, delta_k, delta_max, problem, visited_pts_list, new_x, expended_budget, budget, \
->>>>>>> 32af3d40
                              recommended_solns, intermediate_budgets, kappa, new_solution)
 
         return recommended_solns, intermediate_budgets