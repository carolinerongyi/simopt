#!/usr/bin/env python
"""
Summary
-------
Provide base classes for solvers, problems, and models.
"""


import numpy as np
from copy import deepcopy
import sys
import os.path as o

sys.path.insert(0, "/Users/CarolineHerr/Documents/GitHub/simopt")
# sys.path.insert(0, "C:\\Users\\hagen\\colab_simopt\\simopt")
from simopt.auto_diff_util import bi_dict, replicate_wrapper

sys.path.append(o.abspath(o.join(o.dirname(sys.modules[__name__].__file__), "..")))

<<<<<<< HEAD
# from auto_diff_util import bi_dict, replicate_wrapper
=======
>>>>>>> 01e6bf4f
# from mrg32k3a.mrg32k3a import MRG32k3a
from mrg32k3a.mrg32k3a import MRG32k3a #when do the multinomial, change to the local


class Solver(object):
    """Base class to implement simulation-optimization solvers.

    Attributes
    ----------
    name : str
        Name of solver.
    objective_type : str
        Description of objective types: "single" or "multi".
    constraint_type : str
        Description of constraints types: "unconstrained", "box", "deterministic", "stochastic".
    variable_type : str
        Description of variable types: "discrete", "continuous", "mixed".
    gradient_needed : bool
        True if gradient of objective function is needed, otherwise False.
    factors : dict
        Changeable factors (i.e., parameters) of the solver.
    specifications : dict
        Details of each factor (for GUI, data validation, and defaults).
    rng_list : list [``mrg32k3a.mrg32k3a.MRG32k3a``]
        List of RNGs used for the solver's internal purposes.
    solution_progenitor_rngs : list [``mrg32k3a.mrg32k3a.MRG32k3a``]
        List of RNGs used as a baseline for simulating solutions.

    Parameters
    ----------
    fixed_factors : dict
        Dictionary of user-specified solver factors.
    """
    def __init__(self, fixed_factors):
        # Set factors of the solver.
        # Fill in missing factors with default values.
        self.factors = fixed_factors
        for key in self.specifications:
            if key not in fixed_factors:
                self.factors[key] = self.specifications[key]["default"]

    def __eq__(self, other):
        """Check if two solvers are equivalent.

        Parameters
        ----------
        other : ``base.Solver``
            Other Solver object to compare to self.

        Returns
        -------
        bool
            True if the two solvers are equivalent, otherwise False.
        """
        if type(self) == type(other):
            if self.factors == other.factors:
                return True
            else:
                # print("Solver factors do not match.")
                return False
        else:
            # print("Solver types do not match.")
            return False

    def attach_rngs(self, rng_list):
        """Attach a list of random-number generators to the solver.

        Parameters
        ----------
        rng_list : list [``mrg32k3a.mrg32k3a.MRG32k3a``]
            List of random-number generators used for the solver's internal purposes.
        """
        self.rng_list = rng_list

    def solve(self, problem):
        """Run a single macroreplication of a solver on a problem.

        Notes
        -----
        Each subclass of ``base.Solver`` has its own custom ``solve`` method.

        Parameters
        ----------
        problem : ``base.Problem``
            Simulation-optimization problem to solve.

        Returns
        -------
        recommended_solns : list [``Solution``]
            List of solutions recommended throughout the budget.
        intermediate_budgets : list [int]
            List of intermediate budgets when recommended solutions changes.
        """
        raise NotImplementedError

    def check_crn_across_solns(self):
        """Check solver factor crn_across_solns.

        Notes
        -----
        Currently implemented to always return True. This factor must be a bool.
        """
        return True

    def check_solver_factor(self, factor_name):
        """Determine if the setting of a solver factor is permissible.

        Parameters
        ----------
        factor_name : str
            Name of factor for dictionary lookup (i.e., key).

        Returns
        -------
        is_permissible : bool
            True if the solver factor is permissible, otherwise False.
        """
        is_permissible = True
        is_permissible *= self.check_factor_datatype(factor_name)
        is_permissible *= self.check_factor_list[factor_name]()
        return is_permissible
        # raise NotImplementedError

    def check_solver_factors(self):
        """Determine if the joint settings of solver factors are permissible.

        Notes
        -----
        Each subclass of ``base.Solver`` has its own custom ``check_solver_factors`` method.

        Returns
        -------
        is_simulatable : bool
            True if the solver factors are permissible, otherwise False.
        """
        return True
        # raise NotImplementedError

    def check_factor_datatype(self, factor_name):
        """Determine if a factor's data type matches its specification.

        Parameters
        ----------
        factor_name : str
            String corresponding to name of factor to check.

        Returns
        -------
        is_right_type : bool
            True if factor is of specified data type, otherwise False.
        """
        is_right_type = isinstance(self.factors[factor_name], self.specifications[factor_name]["datatype"])
        return is_right_type

    def create_new_solution(self, x, problem):
        """Create a new solution object with attached RNGs primed
        to simulate replications.

        Parameters
        ----------
        x : tuple
            Vector of decision variables.
        problem : ``base.Problem``
            Problem being solved by the solvers.

        Returns
        -------
        new_solution : ``base.Solution``
            New solution.
        """
        # Create new solution with attached rngs.
        new_solution = Solution(x, problem)
        new_solution.attach_rngs(rng_list=self.solution_progenitor_rngs, copy=True)
        # Manipulate progenitor rngs to prepare for next new solution.
        if not self.factors["crn_across_solns"]:  # If CRN are not used ...
            # ...advance each rng to start of the substream = current substream + # of model RNGs.
            for rng in self.solution_progenitor_rngs:
                for _ in range(problem.model.n_rngs):
                    rng.advance_substream()
        return new_solution

    def rebase(self, n_reps):
        """Rebase the progenitor rngs to start at a later subsubstream index.

        Parameters
        ----------
        n_reps : int
            Substream index to skip to.
        """
        new_rngs = []
        for rng in self.solution_progenitor_rngs:
            stream_index = rng.s_ss_sss_index[0]
            substream_index = rng.s_ss_sss_index[1]
            new_rngs.append(MRG32k3a(s_ss_sss_index=[stream_index, substream_index, n_reps]))
        self.solution_progenitor_rngs = new_rngs


class Problem(object):
    """Base class to implement simulation-optimization problems.

    Attributes
    ----------
    name : str
        Name of problem.
    dim : int
        Number of decision variables.
    n_objectives : int
        Number of objectives.
    n_stochastic_constraints : int
        Number of stochastic constraints.
    minmax : tuple [int]
        Indicators of maximization (+1) or minimization (-1) for each objective.
    constraint_type : str
        Description of constraints types: "unconstrained", "box", "deterministic", "stochastic".
    variable_type : str
        Description of variable types: "discrete", "continuous", "mixed".
    lower_bounds : tuple
        Lower bound for each decision variable.
    upper_bounds : tuple
        Upper bound for each decision variable.
    gradient_available : bool
        True if direct gradient of objective function is available, otherwise False.
    optimal_value : float
        Optimal objective function value.
    optimal_solution : tuple
        Optimal solution.
    model : ``base.Model``
        Associated simulation model that generates replications.
    model_default_factors : dict
        Default values for overriding model-level default factors.
    model_fixed_factors : dict
        Combination of overriden model-level factors and defaults.
    model_decision_factors : set [str]
        Set of keys for factors that are decision variables.
    rng_list : list [``mrg32k3a.mrg32k3a.MRG32k3a``]
        List of RNGs used to generate a random initial solution
        or a random problem instance.
    factors : dict
        Changeable factors of the problem:
            initial_solution : tuple
                Default initial solution from which solvers start.
            budget : int
                Max number of replications (fn evals) for a solver to take.
    specifications : dict
        Details of each factor (for GUI, data validation, and defaults).

    Parameters
    ----------
    fixed_factors : dict
        Dictionary of user-specified problem factors.
    model_fixed_factors : dict
        Subset of user-specified non-decision factors to pass through to the model.
    """
    def __init__(self, fixed_factors, model_fixed_factors):
        # Set factors of the problem.
        # Fill in missing factors with default values.
        self.factors = fixed_factors
        for key in self.specifications:
            if key not in fixed_factors:
                self.factors[key] = self.specifications[key]["default"]
        # Set subset of factors of the simulation model.
        # Fill in missing model factors with problem-level default values.
        for key in self.model_default_factors:
            if key not in model_fixed_factors:
                model_fixed_factors[key] = self.model_default_factors[key]
        self.model_fixed_factors = model_fixed_factors
        # super().__init__()

    def __eq__(self, other):
        """Check if two problems are equivalent.

        Parameters
        ----------
        other : ``base.Problem``
            Other ``base.Problem`` objects to compare to self.

        Returns
        -------
        bool
            True if the two problems are equivalent, otherwise False.
        """
        if type(self) == type(other):
            if self.factors == other.factors:
                # Check if non-decision-variable factors of models are the same.
                non_decision_factors = set(self.model.factors.keys()) - self.model_decision_factors
                for factor in non_decision_factors:
                    if self.model.factors[factor] != other.model.factors[factor]:
                        # print("Model factors do not match")
                        return False
                return True
            else:
                # print("Problem factors do not match.")
                return False
        else:
            # print("Problem types do not match.")
            return False

    def check_initial_solution(self):
        """Check if initial solution is feasible and of correct dimension.

        Returns
        -------
        bool
            True if initial solution is feasible and of correct dimension, otherwise False.
        """
        if len(self.factors["initial_solution"]) != self.dim:
            return False
        elif not self.check_deterministic_constraints(x=self.factors["initial_solution"]):
            return False
        else:
            return True

    def check_budget(self):
        """Check if budget is strictly positive.

        Returns
        -------
        bool
            True if budget is strictly positive, otherwise False.
        """
        return self.factors["budget"] > 0

    def check_problem_factor(self, factor_name):
        """Determine if the setting of a problem factor is permissible.

        Parameters
        ----------
        factor_name : str
            Name of factor for dictionary lookup (i.e., key).

        Returns
        -------
        is_permissible : bool
            True if problem factor is permissible, otherwise False.
        """
        is_permissible = True
        is_permissible *= self.check_factor_datatype(factor_name)
        is_permissible *= self.check_factor_list[factor_name]()
        return is_permissible
        # raise NotImplementedError

    def check_problem_factors(self):
        """Determine if the joint settings of problem factors are permissible.

        Notes
        -----
        Each subclass of ``base.Problem`` has its own custom ``check_problem_factors`` method.

        Returns
        -------
        is_simulatable : bool
            True if problem factors are permissible, otherwise False.
        """
        return True
        # raise NotImplementedError

    def check_factor_datatype(self, factor_name):
        """Determine if a factor's data type matches its specification.

        Parameters
        ----------
        factor_name : str
            String corresponding to name of factor to check.

        Returns
        -------
        is_right_type : bool
            True if factor is of specified data type, otherwise False.
        """
        is_right_type = isinstance(self.factors[factor_name], self.specifications[factor_name]["datatype"])
        return is_right_type

    def attach_rngs(self, random_rng, copy=True):
        """Attach a list of random-number generators to the problem.

        Parameters
        ----------
        rng_list : list [``mrg32k3a.mrg32k3a.MRG32k3a``]
            List of random-number generators used to generate a random initial solution
            or a random problem instance.
        """
        # self.random_rng = random_rng
        if copy:
            self.random_rng = [deepcopy(rng) for rng in random_rng]
        else:
            self.random_rng = random_rng
        
    def rebase(self, n_reps):
        """Rebase the progenitor rngs to start at a later subsubstream index.

        Parameters
        ----------
        n_reps : int
            Substream index to skip to.
        """
        new_rngs = []
        for rng in self.random_rng:
            stream_index = rng.s_ss_sss_index[0]
            substream_index = rng.s_ss_sss_index[1]
            new_rngs.append(MRG32k3a(s_ss_sss_index=[stream_index, substream_index, n_reps]))
        self.random_rng = new_rngs

    def vector_to_factor_dict(self, vector):
        """
        Convert a vector of variables to a dictionary with factor keys.

        Notes
        -----
        Each subclass of ``base.Problem`` has its own custom ``vector_to_factor_dict`` method.

        Parameters
        ----------
        vector : tuple
            Vector of values associated with decision variables.

        Returns
        -------
        factor_dict : dict
            Dictionary with factor keys and associated values.
        """
        raise NotImplementedError

    def factor_dict_to_vector(self, factor_dict):
        """Convert a dictionary with factor keys to a vector
        of variables.

        Notes
        -----
        Each subclass of ``base.Problem`` has its own custom ``factor_dict_to_vector`` method.

        Parameters
        ----------
        factor_dict : dict
            Dictionary with factor keys and associated values.

        Returns
        -------
        vector : tuple
            Vector of values associated with decision variables.
        """
        raise NotImplementedError

    def factor_dict_to_vector_gradients(self, factor_dict):
        """Convert a dictionary with factor keys to a gradient vector.

        Notes
        -----
        A subclass of ``base.Problem`` can have its own custom
        ``factor_dict_to_vector_gradients`` method if the
        objective is deterministic.

        Parameters
        ----------
        factor_dict : dict
            Dictionary with factor keys and associated values.

        Returns
        -------
        vector : tuple
            Vector of partial derivatives associated with decision variables.
        """
        return self.factor_dict_to_vector(factor_dict)

    def response_dict_to_objectives(self, response_dict):
        """Convert a dictionary with response keys to a vector
        of objectives.

        Notes
        -----
        Each subclass of ``base.Problem`` has its own custom ``response_dict_to_objectives`` method.

        Parameters
        ----------
        response_dict : dict
            Dictionary with response keys and associated values.

        Returns
        -------
        objectives : tuple
            Vector of objectives.
        """
        raise NotImplementedError

    def response_dict_to_objectives_gradients(self, response_dict):
        """Convert a dictionary with response keys to a vector
        of gradients.

        Notes
        -----
        A subclass of ``base.Problem`` can have its own custom
        ``response_dict_to_objectives_gradients`` method if the
        objective is deterministic.

        Parameters
        ----------
        response_dict : dict
            Dictionary with response keys and associated values.

        Returns
        -------
        vector : tuple
            Vector of gradients.
        """
        return self.response_dict_to_objectives(response_dict)

    def response_dict_to_stoch_constraints(self, response_dict):
        """Convert a dictionary with response keys to a vector
        of left-hand sides of stochastic constraints: E[Y] <= 0.

        Notes
        -----
        Each subclass of ``base.Problem`` has its own custom ``response_dict_to_stoch_constraints`` method.

        Parameters
        ----------
        response_dict : dict
            Dictionary with response keys and associated values.

        Returns
        -------
        stoch_constraints : tuple
            Vector of LHSs of stochastic constraints.
        """
        stoch_constraints = ()
        return stoch_constraints

    def deterministic_objectives_and_gradients(self, x):
        """Compute deterministic components of objectives for a solution `x`.

        Parameters
        ----------
        x : tuple
            Vector of decision variables.

        Returns
        -------
        det_objectives : tuple
            Vector of deterministic components of objectives.
        det_objectives_gradients : tuple
            Vector of gradients of deterministic components of objectives.
        """
        det_objectives = (0,) * self.n_objectives
        det_objectives_gradients = tuple([(0,) * self.dim for _ in range(self.n_objectives)])
        return det_objectives, det_objectives_gradients

    def deterministic_stochastic_constraints_and_gradients(self, x):
        """Compute deterministic components of stochastic constraints
        for a solution `x`.

        Parameters
        ----------
        x : tuple
            Vector of decision variables.

        Returns
        -------
        det_stoch_constraints : tuple
            Vector of deterministic components of stochastic
            constraints.
        det_stoch_constraints_gradients : tuple
            Vector of gradients of deterministic components of
            stochastic constraints.
        """
        det_stoch_constraints = (0,) * self.n_stochastic_constraints
        det_stoch_constraints_gradients = tuple([(0,) * self.dim for _ in range(self.n_stochastic_constraints)])
        return det_stoch_constraints, det_stoch_constraints_gradients

    def check_deterministic_constraints(self, x):
        """Check if a solution `x` satisfies the problem's deterministic
        constraints.

        Parameters
        ----------
        x : tuple
            Vector of decision variables.

        Returns
        -------
        satisfies : bool
            True if solution `x` satisfies the deterministic constraints,
            otherwise False.
        """
        # Check box constraints.
        return bool(np.prod([self.lower_bounds[idx] <= x[idx] <= self.upper_bounds[idx] for idx in range(len(x))]))

    def get_random_solution(self, rand_sol_rng):
        """Generate a random solution for starting or restarting solvers.

        Parameters
        ----------
        rand_sol_rng : ``mrg32k3a.mrg32k3a.MRG32k3a``
            Random-number generator used to sample a new random solution.

        Returns
        -------
        x : tuple
            vector of decision variables
        """
        pass

    def simulate(self, solution, m=1):
        """Simulate `m` i.i.d. replications at solution `x`.

        Notes
        -----
        Gradients of objective function and stochastic constraint LHSs
        are temporarily commented out. Under development.

        Parameters
        ----------
        solution : ``base.Solution``
            Solution to evalaute.
        m : int
            Number of replications to simulate at `x`.
        """
        if m < 1:
            print('--* Error: Number of replications must be at least 1. ')
            print('--* Aborting. ')
        else:
            # Pad numpy arrays if necessary.
            if solution.n_reps + m > solution.storage_size:
                solution.pad_storage(m)
            # Set the decision factors of the model.
            self.model.factors.update(solution.decision_factors)
            for _ in range(m):
                # Generate one replication at x.
                # self.rebase(m)
                responses, gradients = self.model.replicate(solution.rng_list)
                # Convert gradient subdictionaries to vectors mapping to decision variables.
                if self.gradient_available:
                    vector_gradients = {keys: self.factor_dict_to_vector_gradients(gradient_dict) for (keys, gradient_dict) in gradients.items()}
                    # vector_gradients = {keys: self.factor_dict_to_vector(gradient_dict) for (keys, gradient_dict) in gradients.items()}
                # Convert responses and gradients to objectives and gradients and add
                # to those of deterministic components of objectives.
                solution.objectives[solution.n_reps] = [sum(pairs) for pairs in zip(self.response_dict_to_objectives(responses), solution.det_objectives)]
                if self.gradient_available:
                    solution.objectives_gradients[solution.n_reps] = [[sum(pairs) for pairs in zip(stoch_obj, det_obj)] for stoch_obj, det_obj in zip(self.response_dict_to_objectives_gradients(vector_gradients), solution.det_objectives_gradients)]
                    # solution.objectives_gradients[solution.n_reps] = [[sum(pairs) for pairs in zip(stoch_obj, det_obj)] for stoch_obj, det_obj in zip(self.response_dict_to_objectives(vector_gradients), solution.det_objectives_gradients)]
                if self.n_stochastic_constraints > 0:
                    # Convert responses and gradients to stochastic constraints and gradients and add
                    # to those of deterministic components of stochastic constraints.
                    solution.stoch_constraints[solution.n_reps] = [sum(pairs) for pairs in zip(self.response_dict_to_stoch_constraints(responses), solution.det_stoch_constraints)]
                    # solution.stoch_constraints_gradients[solution.n_reps] = [[sum(pairs) for pairs in zip(stoch_stoch_cons, det_stoch_cons)] for stoch_stoch_cons, det_stoch_cons in zip(self.response_dict_to_stoch_constraints(vector_gradients), solution.det_stoch_constraints_gradients)]
                # Increment counter.
                solution.n_reps += 1
                # Advance rngs to start of next subsubstream.
                for rng in solution.rng_list:
                    rng.advance_subsubstream()
                if self.random:
                    for rng in self.random_rng:
                        rng.advance_subsubstream()
            # Update summary statistics.
            solution.recompute_summary_statistics()

    def simulate_up_to(self, solutions, n_reps):
        """Simulate a set of solutions up to a given number of replications.

        Parameters
        ----------
        solutions : set [``base.Solution``]
            A set of ``base.Solution`` objects.
        n_reps : int
            Common number of replications to simulate each solution up to.
        """
        for solution in solutions:
            # If more replications needed, take them.
            if solution.n_reps < n_reps:
                n_reps_to_take = n_reps - solution.n_reps
                self.simulate(solution=solution, m=n_reps_to_take)


class Model(object):
    """Base class to implement simulation models (models) featured in
    simulation-optimization problems.

    Attributes
    ----------
    name : str
        Name of model.
    n_rngs : int
        Number of random-number generators used to run a simulation replication.
    n_responses : int
        Number of responses (performance measures).
    factors : dict
        Changeable factors of the simulation model.
    specifications : dict
        Details of each factor (for GUI, data validation, and defaults).
    check_factor_list : dict
        Switch case for checking factor simulatability.

    Parameters
    ----------
    fixed_factors : dict
        Dictionary of user-specified model factors.
    """
    def __init__(self, fixed_factors):
        # Set factors of the simulation model.
        # Fill in missing factors with default values.
        self.factors = fixed_factors
        for key in self.specifications:
            if key not in fixed_factors:
                self.factors[key] = self.specifications[key]["default"]

    def __eq__(self, other):
        """Check if two models are equivalent.

        Parameters
        ----------
        other : ``base.Model``
            Other ``base.Model`` object to compare to self.

        Returns
        -------
        bool
            True if the two models are equivalent, otherwise False.
        """
        if type(self) == type(other):
            if self.factors == other.factors:
                return True
            else:
                # print("Model factors do not match.")
                return False
        else:
            # print("Model types do not match.")
            return False

    def check_simulatable_factor(self, factor_name):
        """Determine if a simulation replication can be run with the given factor.

        Parameters
        ----------
        factor_name : str
            Name of factor for dictionary lookup (i.e., key).

        Returns
        -------
        is_simulatable : bool
            True if model specified by factors is simulatable, otherwise False.
        """
        is_simulatable = True
        is_simulatable *= self.check_factor_datatype(factor_name)
        is_simulatable *= self.check_factor_list[factor_name]()
        return is_simulatable
        # raise NotImplementedError

    def check_simulatable_factors(self):
        """Determine if a simulation replication can be run with the given factors.

        Notes
        -----
        Each subclass of ``base.Model`` has its own custom ``check_simulatable_factors`` method.

        Returns
        -------
        is_simulatable : bool
            True if model specified by factors is simulatable, otherwise False.
        """
        return True
        # raise NotImplementedError

    def check_factor_datatype(self, factor_name):
        """Determine if a factor's data type matches its specification.

        Returns
        -------
        is_right_type : bool
            True if factor is of specified data type, otherwise False.
        """
        is_right_type = isinstance(self.factors[factor_name], self.specifications[factor_name]["datatype"])
        return is_right_type
    
    def attach_rngs(self, random_rng, copy=True):
        """Attach a list of random-number generators to the problem.

        Parameters
        ----------
        rng_list : list [``mrg32k3a.mrg32k3a.MRG32k3a``]
            List of random-number generators used to generate a random initial solution
            or a random problem instance.
        """
        # self.random_rng = random_rng
        if copy:
            self.random_rng = [deepcopy(rng) for rng in random_rng]
        else:
            self.random_rng = random_rng 

    def replicate(self, rng_list):
        """Simulate a single replication for the current model factors.

        Parameters
        ----------
        rng_list : list [``mrg32k3a.mrg32k3a.MRG32k3a``]
            RNGs for model to use when simulating a replication.

        Returns
        -------
        responses : dict
            Performance measures of interest.
        gradients : dict [dict]
            Gradient estimate for each response.
        """
        raise NotImplementedError
    
# class Auto_Model(Model):
#     """
#     Subclass of Model. 
#     """
#     def __init__(self, fixed_factors):
#         # set factors of the simulation model
#         # fill in missing factors with default values
#         super(Auto_Model, self).__init__(fixed_factors)
#         self.differentiable_factor_names = []
#         for key in self.specifications:
#             if self.specifications[key]["datatype"] == float:
#                 self.differentiable_factor_names.append(key)
#         self.bi_dict = bi_dict(self.response_names)
                
#     def innner_replicate(self, rng_list):
#         raise NotImplementedError

#     def replicate(self, rng_list, **kwargs):
#         return replicate_wrapper(self, rng_list, **kwargs)

class Solution(object):
    """Base class for solutions represented as vectors of decision variables
    and dictionaries of decision factors.

    Attributes
    ----------
    x : tuple
        Vector of decision variables.
    dim : int
        Number of decision variables describing `x`.
    decision_factors : dict
        Decision factor names and values.
    rng_list : list [``mrg32k3a.mrg32k3a.MRG32k3a``]
        RNGs for model to use when running replications at the solution.
    n_reps : int
        Number of replications run at the solution.
    det_objectives : tuple
        Deterministic components added to objectives.
    det_objectives_gradients : tuple [tuple]
        Gradients of deterministic components added to objectives;
        # objectives x dimension.
    det_stoch_constraints : tuple
        Deterministic components added to LHS of stochastic constraints.
    det_stoch_constraints_gradients : tuple [tuple]
        Gradients of deterministics components added to LHS stochastic constraints;
        # stochastic constraints x dimension.
    storage_size : int
        Max number of replications that can be recorded in current storage.
    objectives : numpy array
        Objective(s) estimates from each replication;
        # replications x # objectives.
    objectives_gradients : numpy array
        Gradient estimates of objective(s) from each replication;
        # replications x # objectives x dimension.
    stochastic_constraints : numpy array
        Stochastic constraint estimates from each replication;
        # replications x # stochastic constraints.
    stochastic_constraints_gradients : numpy array
        Gradient estimates of stochastic constraints from each replication;
        # replications x # stochastic constraints x dimension.


    Parameters
    ----------
    x : tuple
        Vector of decision variables.
    problem : ``base.Problem``
        Problem to which `x` is a solution.
    """
    def __init__(self, x, problem):
        super().__init__()
        self.x = x
        if isinstance(x, int) or isinstance(x, float):
            self.dim = 1
        else:
            self.dim = len(x)
        self.decision_factors = problem.vector_to_factor_dict(x)
        self.n_reps = 0
        self.det_objectives, self.det_objectives_gradients = problem.deterministic_objectives_and_gradients(self.x)
        self.det_stoch_constraints, self.det_stoch_constraints_gradients = problem.deterministic_stochastic_constraints_and_gradients(self.x)
        init_size = 100  # Initialize numpy arrays to store up to 100 replications.
        self.storage_size = init_size
        # Raw data.
        self.objectives = np.zeros((init_size, problem.n_objectives))
        self.objectives_gradients = np.zeros((init_size, problem.n_objectives, problem.dim))
        if problem.n_stochastic_constraints > 0:
            self.stoch_constraints = np.zeros((init_size, problem.n_stochastic_constraints))
            self.stoch_constraints_gradients = np.zeros((init_size, problem.n_stochastic_constraints, problem.dim))
        else:
            self.stoch_constraints = None
            self.stoch_constraints_gradients = None
        # Summary statistics
        # self.objectives_mean = np.full((problem.n_objectives), np.nan)
        # self.objectives_var = np.full((problem.n_objectives), np.nan)
        # self.objectives_stderr = np.full((problem.n_objectives), np.nan)
        # self.objectives_cov = np.full((problem.n_objectives, problem.n_objectives), np.nan)
        # self.objectives_gradients_mean = np.full((problem.n_objectives, problem.dim), np.nan)
        # self.objectives_gradients_var = np.full((problem.n_objectives, problem.dim), np.nan)
        # self.objectives_gradients_stderr = np.full((problem.n_objectives, problem.dim), np.nan)
        # self.objectives_gradients_cov = np.full((problem.n_objectives, problem.dim, problem.dim), np.nan)
        # self.stoch_constraints_mean = np.full((problem.n_stochastic_constraints), np.nan)
        # self.stoch_constraints_var = np.full((problem.n_stochastic_constraints), np.nan)
        # self.stoch_constraints_stderr = np.full((problem.n_stochastic_constraints), np.nan)
        # self.stoch_constraints_cov = np.full((problem.n_stochastic_constraints, problem.n_stochastic_constraints), np.nan)
        # self.stoch_constraints_gradients_mean = np.full((problem.n_stochastic_constraints, problem.dim), np.nan)
        # self.stoch_constraints_gradients_var = np.full((problem.n_stochastic_constraints, problem.dim), np.nan)
        # self.stoch_constraints_gradients_stderr = np.full((problem.n_stochastic_constraints, problem.dim), np.nan)
        # self.stoch_constraints_gradients_cov = np.full((problem.n_stochastic_constraints, problem.dim, problem.dim), np.nan)

    def attach_rngs(self, rng_list, copy=True):
        """Attach a list of random-number generators to the solution.

        Parameters
        ----------
        rng_list : list [``mrg32k3a.mrg32k3a.MRG32k3a``]
            List of random-number generators used to run simulation replications.
        copy : bool, default=True
            True if we want to copy the ``mrg32k3a.mrg32k3a.MRG32k3a`` objects, otherwise False.
        """
        if copy:
            self.rng_list = [deepcopy(rng) for rng in rng_list]
        else:
            self.rng_list = rng_list

    def pad_storage(self, m):
        """Append zeros to numpy arrays for summary statistics.

        Parameters
        ----------
        m : int
            Number of replications to simulate.
        """
        # Size of data storage.
        n_objectives = len(self.det_objectives)
        base_pad_size = 100
        # Default is to append space for 100 more replications.
        # If more space needed, append in multiples of 100.
        pad_size = int(np.ceil(m / base_pad_size)) * base_pad_size
        self.storage_size += pad_size
        self.objectives = np.concatenate((self.objectives, np.zeros((pad_size, n_objectives))))
        self.objectives_gradients = np.concatenate((self.objectives_gradients, np.zeros((pad_size, n_objectives, self.dim))))
        if self.stoch_constraints is not None:
            n_stochastic_constraints = len(self.det_stoch_constraints)
            self.stoch_constraints = np.concatenate((self.stoch_constraints, np.zeros((pad_size, n_stochastic_constraints))))
            self.stoch_constraints_gradients = np.concatenate((self.stoch_constraints_gradients, np.zeros((pad_size, n_stochastic_constraints, self.dim))))

    def recompute_summary_statistics(self):
        """Recompute summary statistics of the solution.

        Notes
        -----
        Statistics for gradients of objectives and stochastic constraint LHSs
        are temporarily commented out. Under development.
        """
        self.objectives_mean = np.mean(self.objectives[:self.n_reps], axis=0)
        if self.n_reps > 1:
            self.objectives_var = np.var(self.objectives[:self.n_reps], axis=0, ddof=1)
            self.objectives_stderr = np.std(self.objectives[:self.n_reps], axis=0, ddof=1) / np.sqrt(self.n_reps)
            self.objectives_cov = np.cov(self.objectives[:self.n_reps], rowvar=False, ddof=1)
        self.objectives_gradients_mean = np.mean(self.objectives_gradients[:self.n_reps], axis=0)
        if self.n_reps > 1:
            self.objectives_gradients_var = np.var(self.objectives_gradients[:self.n_reps], axis=0, ddof=1)
            self.objectives_gradients_stderr = np.std(self.objectives_gradients[:self.n_reps], axis=0, ddof=1) / np.sqrt(self.n_reps)
            self.objectives_gradients_cov = np.array([np.cov(self.objectives_gradients[:self.n_reps, obj], rowvar=False, ddof=1) for obj in range(len(self.det_objectives))])
        if self.stoch_constraints is not None:
            self.stoch_constraints_mean = np.mean(self.stoch_constraints[:self.n_reps], axis=0)
            self.stoch_constraints_var = np.var(self.stoch_constraints[:self.n_reps], axis=0, ddof=1)
            self.stoch_constraints_stderr = np.std(self.stoch_constraints[:self.n_reps], axis=0, ddof=1) / np.sqrt(self.n_reps)
            self.stoch_constraints_cov = np.cov(self.stoch_constraints[:self.n_reps], rowvar=False, ddof=1)
            # self.stoch_constraints_gradients_mean = np.mean(self.stoch_constraints_gradients[:self.n_reps], axis=0)
            # self.stoch_constraints_gradients_var = np.var(self.stoch_constraints_gradients[:self.n_reps], axis=0, ddof=1)
            # self.stoch_constraints_gradients_stderr = np.std(self.stoch_constraints_gradients[:self.n_reps], axis=0, ddof=1) / np.sqrt(self.n_reps)
            # self.stoch_constraints_gradients_cov = np.array([np.cov(self.stoch_constraints_gradients[:self.n_reps, stcon], rowvar=False, ddof=1) for stcon in range(len(self.det_stoch_constraints))])
<|MERGE_RESOLUTION|>--- conflicted
+++ resolved
@@ -17,10 +17,6 @@
 
 sys.path.append(o.abspath(o.join(o.dirname(sys.modules[__name__].__file__), "..")))
 
-<<<<<<< HEAD
-# from auto_diff_util import bi_dict, replicate_wrapper
-=======
->>>>>>> 01e6bf4f
 # from mrg32k3a.mrg32k3a import MRG32k3a
 from mrg32k3a.mrg32k3a import MRG32k3a #when do the multinomial, change to the local
 
