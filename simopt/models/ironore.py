--- conflicted
+++ resolved
@@ -2,8 +2,8 @@
 Summary
 -------
 Simulate multiple periods of production and sales for an iron ore inventory problem.
-<<<<<<< HEAD
-
+A detailed description of the model/problem can be found
+`here <https://simopt.readthedocs.io/en/latest/ironore.html>`_.
 
 Changed get_random_solution quantiles 
     from 10 and 200 => mean=59.887, sd=53.338, p(X>100)=0.146
@@ -11,14 +11,11 @@
 """
 import numpy as np
 from math import sqrt, copysign
-=======
-A detailed description of the model/problem can be found
-`here <https://simopt.readthedocs.io/en/latest/ironore.html>`_.
+
 """
 import numpy as np
 from math import sqrt, copysign
 
->>>>>>> b608a4a3
 from base import Model, Problem
 
 
@@ -779,10 +776,6 @@
             vector of decision variables
         """
         # x = (rand_sol_rng.randint(70, 90), rand_sol_rng.randint(30, 50), rand_sol_rng.randint(90, 110))
-<<<<<<< HEAD
         
         x = (rand_sol_rng.lognormalvariate(10,1000),rand_sol_rng.lognormalvariate(10,1000),rand_sol_rng.lognormalvariate(10,1000))
-=======
-        x = (rand_sol_rng.lognormalvariate(10, 200), rand_sol_rng.lognormalvariate(10, 200), rand_sol_rng.lognormalvariate(10, 200))
->>>>>>> b608a4a3
         return x