--- conflicted
+++ resolved
@@ -29,11 +29,7 @@
 
 # Example with random search solver on continuous newsvendor problem.
 # -----------------------------------------------
-<<<<<<< HEAD
-solver_name = "ALOE"  # Random search solver
-=======
 solver_name = "STRONG"  # Random search solver
->>>>>>> 9f5ea330
 problem_name = "OPENJACKSON-1"  # Continuous newsvendor problem
 # -----------------------------------------------
 
