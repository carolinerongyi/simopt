"""
This script is intended to help with debugging a model.
It imports a model, initializes a model object with given factors,
sets up pseudorandom number generators, and runs one or more replications.
"""

import sys
import os.path as o
sys.path.append(o.abspath(o.join(o.dirname(sys.modules[__name__].__file__), "..")))
import numpy as np

# Import random number generator.
from mrg32k3a.mrg32k3a import MRG32k3a

# Import model.

# from models.<filename> import <model_class_name>
# Replace <filename> with name of .py file containing model class.
# Replace <model_class_name> with name of model class.

# Fix factors of model. Specify a dictionary of factors.

# fixed_factors = {}  # Resort to all default values.
# Look at Model class definition to get names of factors.

# Initialize an instance of the specified model class.

# mymodel = <model_class_name>(fixed_factors)
# Replace <model_class_name> with name of model class.

# Working example for MM1 model.
# -----------------------------------------------
import sys
  
# # Insert the path of modules folder 
sys.path.insert(0, "C:\\Users\\hagen\\colab_simopt\\simopt")
# sys.path.insert(0, "/Users/CarolineHerr/Documents/GitHub/simopt")

  
# from simopt.models.openjackson import OpenJackson
# # fixed_factors = {"lambda": 3.0, "mu": 8.0}
# fixed_factors = {'steady_state_initialization': False}
# mymodel = OpenJackson(fixed_factors)
# # -----------------------------------------------

from simopt.models.fickleserver2 import FickleServer2
# fixed_factors = {"lambda": 3.0, "mu": 8.0}
# fixed_factors = {'steady_state_initialization': False}
mymodel = FickleServer2()
# -----------------------------------------------

# The rest of this script requires no changes.

# Check that all factors describe a simulatable model.
# Check fixed factors individually.
for key, value in mymodel.factors.items():
    print(f"The factor {key} is set as {value}. Is this simulatable? {bool(mymodel.check_simulatable_factor(key))}.")
# Check all factors collectively.
print(f"Is the specified model simulatable? {bool(mymodel.check_simulatable_factors())}.")

# Create a list of RNG objects for the simulation model to use when
# running replications.
rng_list = [MRG32k3a(s_ss_sss_index=[0, ss, 0]) for ss in range(mymodel.n_rngs)]


# def IPA_MM1(W, X, mu):
#     IPA = [0 for i in range(len(X))]
#     for i in range(1, len(X)):
#         # IPA[i] = max(W[i], 0) * (IPA[i-1] - X[i-1]/mu**2)
#         if W[i] <= 0:
#             IPA[i] = 0
#         else:
#             IPA[i] = IPA[i-1] - X[i-1]/mu
    
<<<<<<< HEAD
    return IPA
=======
#     return IPA
>>>>>>> c38860d5


# IPA = [[] for _ in range(mymodel.factors['number_queues'])]
# mu_IPA = []
# IPA_CI = []
# orig_grad = [[] for _ in range(mymodel.factors['number_queues'])]
# service_mus = (10,10,10,10,10)

# for i in range(1000):
#     responses, gradients = mymodel.replicate(rng_list)
#     waiting = responses['waiting_times']
#     service = responses['service_times']
#     for j in range(mymodel.factors['number_queues']):
#         IPA[j].append(np.mean(IPA_MM1(waiting[j], service[j], service_mus[j])))
#     print(i)
# lambdas = mymodel.calc_lambdas()
# orig_grad = gradients['total_jobs']['service_mus']
# for j in range(mymodel.factors['number_queues']):
#     mu_IPA.append(lambdas[j]*np.mean(IPA[j]))
#     var_IPA = (lambdas[j]**2) * np.var(IPA[j])
#     IPA_CI.append([mu_IPA[j] - 2.576 * np.sqrt(var_IPA/len(IPA[j])), mu_IPA[j] + 2.576 * np.sqrt(var_IPA/len(IPA[j]))])

# print(IPA_CI)
# print(orig_grad)
    


# Run a single replication of the model.
responses, gradients = mymodel.replicate(rng_list)
print(responses['arrival_record'][0][:5])
print(responses['transfer_record'][0][:5])
# print("\nFor a single replication:")
# print("\nResponses:")
# for key, value in responses.items():
#     print(f"\t {key} is {value}.")
# print("\n Gradients:")
# for outerkey in gradients:
#     print(f"\tFor the response {outerkey}:")
#     for innerkey, value in gradients[outerkey].items():
#         print(f"\t\tThe gradient w.r.t. {innerkey} is {value}.")<|MERGE_RESOLUTION|>--- conflicted
+++ resolved
@@ -72,11 +72,7 @@
 #         else:
 #             IPA[i] = IPA[i-1] - X[i-1]/mu
     
-<<<<<<< HEAD
-    return IPA
-=======
 #     return IPA
->>>>>>> c38860d5
 
 
 # IPA = [[] for _ in range(mymodel.factors['number_queues'])]
